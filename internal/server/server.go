--- conflicted
+++ resolved
@@ -1024,11 +1024,7 @@
 		}
 	case "get", "keys", "scan", "nearby", "within", "intersects", "hooks",
 		"chans", "search", "ttl", "bounds", "server", "info", "type", "jget",
-<<<<<<< HEAD
-		"evalro", "evalrosha", "healthz", "role", "exists", "fexists":
-=======
-		"evalro", "evalrosha", "healthz", "role", "fget":
->>>>>>> 62bb041f
+		"evalro", "evalrosha", "healthz", "role", "fget", "exists", "fexists":
 		// read operations
 
 		s.mu.RLock()
